--- conflicted
+++ resolved
@@ -3,10 +3,7 @@
 import (
 	"context"
 	"errors"
-<<<<<<< HEAD
 	"io"
-=======
->>>>>>> 6d8f2bdf
 	"net/http"
 	"strconv"
 	"strings"
@@ -386,6 +383,12 @@
 			atomic.StoreInt64(q.isTokenInvalid, 999)
 		}
 	}
+
+	// Prevent a weird rate limit issue with reaction modify
+	// Based on eris code, we should sleep 250ms on this endpoint
+	if strings.HasSuffix(path, "/reactions/!modify") {
+		time.Sleep(250 * time.Millisecond)
+	}
 }
 
 func (q *RequestQueue) subscribe(ch *QueueChannel, path string, pathHash uint64) {
@@ -426,7 +429,6 @@
 			}
 		}
 
-<<<<<<< HEAD
 		// We don't have the initial headers, so we do the requests sequentially, which should
 		// create and populate the bucket when it's known, of it thats what the user wants
 		// If this is a route with no ratelimits, then we will simply execute them all sequentially,
@@ -437,23 +439,6 @@
 			item.doRequest(ctx, q, ch, path, pathHash)
 		} else {
 			go item.doRequest(ctx, q, ch, path, pathHash)
-=======
-		// Prevent reaction bucket from being stuck
-		if resp.StatusCode == 429 && scope == "shared" && (path == "/channels/!/messages/!/reactions/!modify" || path == "/channels/!/messages/!/reactions/!/!") {
-			prevRem, prevReset = remaining, resetAfter
-			continue
-		}
-
-		// Prevent a weird rate limit issue with reaction modify
-		// Based on eris code, we should sleep 250ms on this endpoint
-		if strings.HasSuffix(path, "/reactions/!modify") {
-			time.Sleep(250 * time.Millisecond)
-		}
-
-		if remaining == 0 || resp.StatusCode == 429 {
-			duration := time.Until(time.Now().Add(resetAfter))
-			time.Sleep(duration)
->>>>>>> 6d8f2bdf
 		}
 	}
 }